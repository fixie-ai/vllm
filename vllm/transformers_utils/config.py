# SPDX-License-Identifier: Apache-2.0
# SPDX-FileCopyrightText: Copyright contributors to the vLLM project

import enum
import json
import os
import time
from functools import cache, partial
from pathlib import Path
from typing import Any, Callable, Optional, TypeVar, Union

import huggingface_hub
from huggingface_hub import get_safetensors_metadata, hf_hub_download
from huggingface_hub import list_repo_files as hf_list_repo_files
from huggingface_hub import try_to_load_from_cache
from huggingface_hub.utils import (EntryNotFoundError, HfHubHTTPError,
                                   HFValidationError, LocalEntryNotFoundError,
                                   RepositoryNotFoundError,
                                   RevisionNotFoundError)
from transformers import GenerationConfig, PretrainedConfig
from transformers.models.auto.image_processing_auto import (
    get_image_processor_config)
from transformers.models.auto.modeling_auto import (
    MODEL_FOR_CAUSAL_LM_MAPPING_NAMES)
from transformers.models.auto.tokenization_auto import get_tokenizer_config
from transformers.utils import CONFIG_NAME as HF_CONFIG_NAME

from vllm import envs
from vllm.logger import init_logger
# yapf conflicts with isort for this block
# yapf: disable
from vllm.transformers_utils.configs import (ChatGLMConfig, Cohere2Config,
                                             DbrxConfig, DeepseekVLV2Config,
                                             EAGLEConfig, Exaone4Config,
                                             ExaoneConfig, JAISConfig,
                                             KimiVLConfig, MedusaConfig,
                                             MiniMaxText01Config,
                                             MiniMaxVL01Config, MllamaConfig,
                                             MLPSpeculatorConfig, MPTConfig,
                                             Nemotron_Nano_VL_Config,
                                             NemotronConfig, NVLM_D_Config,
                                             OvisConfig, RWConfig,
                                             SkyworkR1VChatConfig, SolarConfig,
                                             Telechat2Config, UltravoxConfig)
# yapf: enable
from vllm.transformers_utils.configs.mistral import adapt_config_dict
from vllm.transformers_utils.utils import check_gguf_file

if envs.VLLM_USE_MODELSCOPE:
    from modelscope import AutoConfig
else:
    from transformers import AutoConfig

MISTRAL_CONFIG_NAME = "params.json"

logger = init_logger(__name__)


def _get_hf_token() -> Optional[str]:
    """
    Get the HuggingFace token from environment variable.

    Returns None if the token is not set, is an empty string, 
    or contains only whitespace.
    This follows the same pattern as huggingface_hub library which
    treats empty string tokens as None to avoid authentication errors.
    """
    token = os.getenv('HF_TOKEN')
    if token and token.strip():
        return token
    return None


_CONFIG_REGISTRY_OVERRIDE_HF: dict[str, type[PretrainedConfig]] = {
    "mllama": MllamaConfig
}

_CONFIG_REGISTRY: dict[str, type[PretrainedConfig]] = {
    "chatglm": ChatGLMConfig,
    "cohere2": Cohere2Config,
    "dbrx": DbrxConfig,
    "deepseek_vl_v2": DeepseekVLV2Config,
    "kimi_vl": KimiVLConfig,
    "Llama_Nemotron_Nano_VL": Nemotron_Nano_VL_Config,
    "mpt": MPTConfig,
    "RefinedWeb": RWConfig,  # For tiiuae/falcon-40b(-instruct)
    "RefinedWebModel": RWConfig,  # For tiiuae/falcon-7b(-instruct)
    "jais": JAISConfig,
    "mlp_speculator": MLPSpeculatorConfig,
    "medusa": MedusaConfig,
    "eagle": EAGLEConfig,
    "exaone": ExaoneConfig,
    "exaone4": Exaone4Config,
    "minimax_text_01": MiniMaxText01Config,
    "minimax_vl_01": MiniMaxVL01Config,
    "nemotron": NemotronConfig,
    "NVLM_D": NVLM_D_Config,
    "ovis": OvisConfig,
    "solar": SolarConfig,
    "skywork_chat": SkyworkR1VChatConfig,
    "telechat": Telechat2Config,
    "ultravox": UltravoxConfig,
    **_CONFIG_REGISTRY_OVERRIDE_HF
}

_CONFIG_ATTRS_MAPPING: dict[str, str] = {
    "llm_config": "text_config",
}


class ConfigFormat(str, enum.Enum):
    AUTO = "auto"
    HF = "hf"
    MISTRAL = "mistral"


_R = TypeVar("_R")


def with_retry(
    func: Callable[[], _R],
    log_msg: str,
    max_retries: int = 2,
    retry_delay: int = 2,
) -> _R:
    for attempt in range(max_retries):
        try:
            return func()
        except Exception as e:
            if attempt == max_retries - 1:
                logger.error("%s: %s", log_msg, e)
                raise
            logger.error("%s: %s, retrying %d of %d", log_msg, e, attempt + 1,
                         max_retries)
            time.sleep(retry_delay)
            retry_delay *= 2

    raise AssertionError("Should not be reached")


# @cache doesn't cache exceptions
@cache
def list_repo_files(
    repo_id: str,
    *,
    revision: Optional[str] = None,
    repo_type: Optional[str] = None,
    token: Union[str, bool, None] = None,
) -> list[str]:

    def lookup_files() -> list[str]:
        # directly list files if model is local
        if (local_path := Path(repo_id)).exists():
            return [
                str(file.relative_to(local_path))
                for file in local_path.rglob('*') if file.is_file()
            ]
        # if model is remote, use hf_hub api to list files
        try:
            if envs.VLLM_USE_MODELSCOPE:
                from vllm.transformers_utils.utils import (
                    modelscope_list_repo_files)
                return modelscope_list_repo_files(repo_id,
                                                  revision=revision,
                                                  token=os.getenv(
                                                      "MODELSCOPE_API_TOKEN",
                                                      None))
            return hf_list_repo_files(repo_id,
                                      revision=revision,
                                      repo_type=repo_type,
                                      token=token)
        except huggingface_hub.errors.OfflineModeIsEnabled:
            # Don't raise in offline mode,
            # all we know is that we don't have this
            # file cached.
            return []

    return with_retry(lookup_files, "Error retrieving file list")


def file_exists(
    repo_id: str,
    file_name: str,
    *,
    repo_type: Optional[str] = None,
    revision: Optional[str] = None,
    token: Union[str, bool, None] = None,
) -> bool:
    file_list = list_repo_files(repo_id,
                                repo_type=repo_type,
                                revision=revision,
                                token=token)
    return file_name in file_list


# In offline mode the result can be a false negative
def file_or_path_exists(model: Union[str, Path], config_name: str,
                        revision: Optional[str]) -> bool:
    if (local_path := Path(model)).exists():
        return (local_path / config_name).is_file()

    # Offline mode support: Check if config file is cached already
    cached_filepath = try_to_load_from_cache(repo_id=model,
                                             filename=config_name,
                                             revision=revision)
    if isinstance(cached_filepath, str):
        # The config file exists in cache- we can continue trying to load
        return True

    # NB: file_exists will only check for the existence of the config file on
    # hf_hub. This will fail in offline mode.

    # Call HF to check if the file exists
    return file_exists(str(model),
                       config_name,
                       revision=revision,
                       token=_get_hf_token())


def patch_rope_scaling(config: PretrainedConfig) -> None:
    """Provide backwards compatibility for RoPE."""
    text_config = getattr(config, "text_config", None)
    if text_config is not None:
        patch_rope_scaling(text_config)

    rope_scaling = getattr(config, "rope_scaling", None)
    if rope_scaling is not None:
        patch_rope_scaling_dict(rope_scaling)


def patch_rope_scaling_dict(rope_scaling: dict[str, Any]) -> None:
    if "rope_type" in rope_scaling and "type" in rope_scaling:
        rope_type = rope_scaling["rope_type"]
        rope_type_legacy = rope_scaling["type"]
        if rope_type != rope_type_legacy:
            raise ValueError(
                f"Found conflicts between 'rope_type={rope_type}' (modern "
                f"field) and 'type={rope_type_legacy}' (legacy field). "
                "You should only specify one of them.")

    if "rope_type" not in rope_scaling and "type" in rope_scaling:
        rope_scaling["rope_type"] = rope_scaling["type"]
        logger.info("Replacing legacy 'type' key with 'rope_type'")

    if "rope_type" not in rope_scaling:
        raise ValueError("rope_scaling should have a 'rope_type' key")

    if rope_scaling["rope_type"] == "su":
        rope_scaling["rope_type"] = "longrope"
        logger.warning("Replacing legacy rope_type 'su' with 'longrope'")
    elif rope_scaling["rope_type"] == "mrope":
        assert "mrope_section" in rope_scaling
        rope_scaling["rope_type"] = "default"
        logger.warning("Replacing legacy rope_type 'mrope' with 'default'")


def _uses_mrope(config: PretrainedConfig) -> bool:
    rope_scaling = getattr(config, "rope_scaling", None)
    if rope_scaling is None:
        return False

    return "mrope_section" in rope_scaling


def uses_mrope(config: PretrainedConfig) -> bool:
    """Detect if the model with this config uses M-ROPE."""
    return _uses_mrope(config) or thinker_uses_mrope(config)


def thinker_uses_mrope(config: PretrainedConfig) -> bool:
    """Detect if the model contains a thinker config and it uses M-ROPE."""
    thinker_config = getattr(config, "thinker_config", None)
    if thinker_config is None:
        return False

    thinker_text_config = getattr(thinker_config, "text_config", None)
    if thinker_text_config is None:
        return False

    return uses_mrope(thinker_text_config)


def is_encoder_decoder(config: PretrainedConfig) -> bool:
    """Detect if the model with this config is used as an encoder/decoder."""
    text_config = getattr(config, "text_config", None)
    if text_config is not None:
        return is_encoder_decoder(text_config)

    return getattr(config, "is_encoder_decoder", False)


def _maybe_remap_hf_config_attrs(config: PretrainedConfig) -> PretrainedConfig:
    """Remap config attributes to match the expected names."""
    for old_attr, new_attr in _CONFIG_ATTRS_MAPPING.items():
        if hasattr(config, old_attr):
            if not hasattr(config, new_attr):
                config.update({new_attr: getattr(config, old_attr)})
            delattr(config, old_attr)
            logger.debug("Remapped config attribute '%s' to '%s'", old_attr,
                         new_attr)
    return config


def get_config(
    model: Union[str, Path],
    trust_remote_code: bool,
    revision: Optional[str] = None,
    code_revision: Optional[str] = None,
    config_format: ConfigFormat = ConfigFormat.AUTO,
    hf_overrides_kw: Optional[dict[str, Any]] = None,
    hf_overrides_fn: Optional[Callable[[PretrainedConfig],
                                       PretrainedConfig]] = None,
    **kwargs,
) -> PretrainedConfig:
    # Separate model folder from file path for GGUF models

    is_gguf = check_gguf_file(model)
    if is_gguf:
        kwargs["gguf_file"] = Path(model).name
        model = Path(model).parent

    if config_format == ConfigFormat.AUTO:
        try:
            if is_gguf or file_or_path_exists(
                    model, HF_CONFIG_NAME, revision=revision):
                config_format = ConfigFormat.HF
            elif file_or_path_exists(model,
                                     MISTRAL_CONFIG_NAME,
                                     revision=revision):
                config_format = ConfigFormat.MISTRAL
            else:
                raise ValueError(
                    "Could not detect config format for no config file found. "
                    "Ensure your model has either config.json (HF format) "
                    "or params.json (Mistral format).")

        except Exception as e:
            error_message = (
                "Invalid repository ID or local directory specified:"
                " '{model}'.\nPlease verify the following requirements:\n"
                "1. Provide a valid Hugging Face repository ID.\n"
                "2. Specify a local directory that contains a recognized "
                "configuration file.\n"
                "   - For Hugging Face models: ensure the presence of a "
                "'config.json'.\n"
                "   - For Mistral models: ensure the presence of a "
                "'params.json'.\n"
                "3. For GGUF: pass the local path of the GGUF checkpoint.\n"
                "   Loading GGUF from a remote repo directly is not yet "
                "supported.\n").format(model=model)

            raise ValueError(error_message) from e

    if config_format == ConfigFormat.HF:
        config_dict, _ = PretrainedConfig.get_config_dict(
            model,
            revision=revision,
            code_revision=code_revision,
            token=_get_hf_token(),
            **kwargs,
        )

        # Use custom model class if it's in our registry
        model_type = config_dict.get("model_type")
        if model_type in _CONFIG_REGISTRY:
            config_class = _CONFIG_REGISTRY[model_type]
            config = config_class.from_pretrained(
                model,
                revision=revision,
                code_revision=code_revision,
                token=_get_hf_token(),
                **kwargs,
            )
        else:
            try:
                config = AutoConfig.from_pretrained(
                    model,
                    trust_remote_code=trust_remote_code,
                    revision=revision,
                    code_revision=code_revision,
                    token=_get_hf_token(),
                    # some old custom model's config needs
                    # `has_no_defaults_at_init=True` to work.
                    has_no_defaults_at_init=trust_remote_code,
                    **kwargs,
                )
            except ValueError as e:
                if (not trust_remote_code
                        and "requires you to execute the configuration file"
                        in str(e)):
                    err_msg = (
                        "Failed to load the model config. If the model "
                        "is a custom model not yet available in the "
                        "HuggingFace transformers library, consider setting "
                        "`trust_remote_code=True` in LLM or using the "
                        "`--trust-remote-code` flag in the CLI.")
                    raise RuntimeError(err_msg) from e
                else:
                    raise e
        config = _maybe_remap_hf_config_attrs(config)

    elif config_format == ConfigFormat.MISTRAL:
        # This function loads a params.json config which
        # should be used when loading models in mistral format
        config_dict = _download_mistral_config_file(model, revision)
        if (max_position_embeddings :=
                config_dict.get("max_position_embeddings")) is None:
            max_position_embeddings = _maybe_retrieve_max_pos_from_hf(
                model, revision, **kwargs)
            config_dict["max_position_embeddings"] = max_position_embeddings

        config = adapt_config_dict(config_dict)
    else:
        supported_formats = [
            fmt.value for fmt in ConfigFormat if fmt != ConfigFormat.AUTO
        ]
        raise ValueError(
            f"Unsupported config format: {config_format}. "
            f"Supported formats are: {', '.join(supported_formats)}. "
            f"Ensure your model uses one of these configuration formats "
            f"or specify the correct format explicitly.")

    # Special architecture mapping check for GGUF models
    if is_gguf:
        if config.model_type not in MODEL_FOR_CAUSAL_LM_MAPPING_NAMES:
            raise RuntimeError(
                f"Can't get gguf config for {config.model_type}.")
        model_type = MODEL_FOR_CAUSAL_LM_MAPPING_NAMES[config.model_type]
        config.update({"architectures": [model_type]})

    if hf_overrides_kw:
        logger.debug("Overriding HF config with %s", hf_overrides_kw)
        config.update(hf_overrides_kw)
    if hf_overrides_fn:
        logger.debug("Overriding HF config with %s", hf_overrides_fn)
        config = hf_overrides_fn(config)

    patch_rope_scaling(config)

    if trust_remote_code:
        maybe_register_config_serialize_by_value()

    return config


def try_get_local_file(model: Union[str, Path],
                       file_name: str,
                       revision: Optional[str] = 'main') -> Optional[Path]:
    file_path = Path(model) / file_name
    if file_path.is_file():
        return file_path
    else:
        try:
            cached_filepath = try_to_load_from_cache(repo_id=model,
                                                     filename=file_name,
                                                     revision=revision)
            if isinstance(cached_filepath, str):
                return Path(cached_filepath)
        except HFValidationError:
            ...
    return None


def get_hf_file_to_dict(file_name: str,
                        model: Union[str, Path],
                        revision: Optional[str] = 'main'):
    """
    Downloads a file from the Hugging Face Hub and returns
    its contents as a dictionary.

    Parameters:
    - file_name (str): The name of the file to download.
    - model (str): The name of the model on the Hugging Face Hub.
    - revision (str): The specific version of the model.

    Returns:
    - config_dict (dict): A dictionary containing
    the contents of the downloaded file.
    """

    file_path = try_get_local_file(model=model,
                                   file_name=file_name,
                                   revision=revision)

    if file_path is None:
        try:
            hf_hub_file = hf_hub_download(model, file_name, revision=revision)
        except huggingface_hub.errors.OfflineModeIsEnabled:
            return None
        except (RepositoryNotFoundError, RevisionNotFoundError,
                EntryNotFoundError, LocalEntryNotFoundError) as e:
            logger.debug("File or repository not found in hf_hub_download", e)
            return None
        except HfHubHTTPError as e:
            logger.warning(
                "Cannot connect to Hugging Face Hub. Skipping file "
                "download for '%s':",
                file_name,
                exc_info=e)
            return None
        file_path = Path(hf_hub_file)

    if file_path is not None and file_path.is_file():
        with open(file_path) as file:
            return json.load(file)

    return None


@cache
def get_pooling_config(model: str, revision: Optional[str] = 'main'):
    """
    This function gets the pooling and normalize
    config from the model - only applies to
    sentence-transformers models.

    Args:
        model (str): The name of the Hugging Face model.
        revision (str, optional): The specific version
        of the model to use. Defaults to 'main'.

    Returns:
        dict: A dictionary containing the pooling
        type and whether normalization is used.
    """

    modules_file_name = "modules.json"

    modules_dict = None
    if file_or_path_exists(model=model,
                           config_name=modules_file_name,
                           revision=revision):
        modules_dict = get_hf_file_to_dict(modules_file_name, model, revision)

    if modules_dict is None:
        return None

    logger.info("Found sentence-transformers modules configuration.")

    pooling = next((item for item in modules_dict
                    if item["type"] == "sentence_transformers.models.Pooling"),
                   None)
    normalize = bool(
        next((item for item in modules_dict
              if item["type"] == "sentence_transformers.models.Normalize"),
             False))

    if pooling:

        pooling_file_name = "{}/config.json".format(pooling["path"])
        pooling_dict = get_hf_file_to_dict(pooling_file_name, model, revision)
        pooling_type_name = next(
            (item for item, val in pooling_dict.items() if val is True), None)

        if pooling_type_name is not None:
            pooling_type_name = get_pooling_config_name(pooling_type_name)

        logger.info("Found pooling configuration.")
        return {"pooling_type": pooling_type_name, "normalize": normalize}

    return None


def get_pooling_config_name(pooling_name: str) -> Union[str, None]:
    if "pooling_mode_" in pooling_name:
        pooling_name = pooling_name.replace("pooling_mode_", "")

    if "_" in pooling_name:
        pooling_name = pooling_name.split("_")[0]

    if "lasttoken" in pooling_name:
        pooling_name = "last"

    supported_pooling_types = ['LAST', 'ALL', 'CLS', 'STEP', 'MEAN']
    pooling_type_name = pooling_name.upper()

    try:
        if pooling_type_name in supported_pooling_types:
            return pooling_type_name
    except NotImplementedError as e:
        logger.debug("Pooling type not supported", e)
        return None
    return None


@cache
def get_sentence_transformer_tokenizer_config(model: str,
                                              revision: Optional[str] = 'main'
                                              ):
    """
    Returns the tokenization configuration dictionary for a
    given Sentence Transformer BERT model.

    Parameters:
    - model (str): The name of the Sentence Transformer
    BERT model.
    - revision (str, optional): The revision of the m
    odel to use. Defaults to 'main'.

    Returns:
    - dict: A dictionary containing the configuration parameters
    for the Sentence Transformer BERT model.
    """
    sentence_transformer_config_files = [
        "sentence_bert_config.json",
        "sentence_roberta_config.json",
        "sentence_distilbert_config.json",
        "sentence_camembert_config.json",
        "sentence_albert_config.json",
        "sentence_xlm-roberta_config.json",
        "sentence_xlnet_config.json",
    ]
    encoder_dict = None

    for config_file in sentence_transformer_config_files:
        if try_get_local_file(model=model,
                              file_name=config_file,
                              revision=revision) is not None:
            encoder_dict = get_hf_file_to_dict(config_file, model, revision)
            if encoder_dict:
                break

    if not encoder_dict and not model.startswith("/"):
        try:
            # If model is on HuggingfaceHub, get the repo files
            repo_files = list_repo_files(model,
                                         revision=revision,
                                         token=_get_hf_token())
        except Exception:
            repo_files = []

        for config_name in sentence_transformer_config_files:
            if config_name in repo_files:
                encoder_dict = get_hf_file_to_dict(config_name, model,
                                                   revision)
                if encoder_dict:
                    break

    if not encoder_dict:
        return None

    logger.info("Found sentence-transformers tokenize configuration.")

    if all(k in encoder_dict for k in ("max_seq_length", "do_lower_case")):
        return encoder_dict
    return None


def maybe_register_config_serialize_by_value() -> None:
    """Try to register HF model configuration class to serialize by value

        If trust_remote_code is set, and the model's config file specifies an
        `AutoConfig` class, then the config class is typically an instance of
        a custom class imported from the HF modules cache.

        Examples:

        >>> from transformers import AutoConfig
        >>> klass = AutoConfig.from_pretrained('meta-llama/Meta-Llama-3-8B', trust_remote_code=True)
        >>> klass.__class__ # transformers.models.llama.configuration_llama.LlamaConfig
        >>> import transformers_modules # error, not initialized
        >>> klass = AutoConfig.from_pretrained('deepseek-ai/DeepSeek-V2.5', trust_remote_code=True)
        >>> import transformers_modules # success, initialized
        >>> klass.__class__ # transformers_modules.deepseek-ai.DeepSeek-V2.5.98b11844770b2c3ffc18b175c758a803640f4e77.configuration_deepseek.DeepseekV2Config

        In the DeepSeek example, the config class is an instance of a custom
        class that is not serializable by default. This class will not be
        importable in spawned workers, and won't exist at all on
        other nodes, which breaks serialization of the config.

        In this function we tell the cloudpickle serialization library to pass
        instances of these generated classes by value instead of by reference,
        i.e. the class definition is serialized along with its data so that the
        class module does not need to be importable on the receiving end.

        See: https://github.com/cloudpipe/cloudpickle?tab=readme-ov-file#overriding-pickles-serialization-mechanism-for-importable-constructs
    """ # noqa
    try:
        import transformers_modules
        transformers_modules_available = True
    except ImportError:
        transformers_modules_available = False

    try:
        import multiprocessing
        import pickle

        import cloudpickle

        from vllm.config import VllmConfig

        # Register multiprocessing reducers to handle cross-process
        # serialization of VllmConfig objects that may contain custom configs
        # from transformers_modules
        def _reduce_config(config: VllmConfig):
            return (pickle.loads, (cloudpickle.dumps(config), ))

        multiprocessing.reducer.register(VllmConfig, _reduce_config)

        # Register transformers_modules with cloudpickle if available
        if transformers_modules_available:
            cloudpickle.register_pickle_by_value(transformers_modules)

            # ray vendors its own version of cloudpickle
            from vllm.executor.ray_utils import ray
            if ray:
                ray.cloudpickle.register_pickle_by_value(transformers_modules)

    except Exception as e:
        logger.warning(
            "Unable to register remote classes used by"
            " trust_remote_code with by-value serialization. This may"
            " lead to a later error. If remote code is not needed"
            " remove `--trust-remote-code`",
            exc_info=e)


def get_hf_image_processor_config(
    model: Union[str, Path],
    hf_token: Optional[Union[bool, str]] = None,
    revision: Optional[str] = None,
    **kwargs,
) -> dict[str, Any]:
    # ModelScope does not provide an interface for image_processor
    if envs.VLLM_USE_MODELSCOPE:
        return dict()
    # Separate model folder from file path for GGUF models
    if check_gguf_file(model):
        model = Path(model).parent
    return get_image_processor_config(model,
                                      token=hf_token,
                                      revision=revision,
                                      **kwargs)


def get_hf_text_config(config: PretrainedConfig):
    """Get the "sub" config relevant to llm for multi modal models.
    No op for pure text models.
    """
<<<<<<< HEAD
    # This block should be unnecessary after https://github.com/huggingface/transformers/pull/37517
    if hasattr(config, "thinker_config"):
        # TODO(suyang.fy): Refactor code.
        #  For Qwen2.5-Omni, change hf_text_config to
        #  thinker_config.text_config.
        return config.thinker_config.text_config

    text_config = config.get_text_config().get_text_config()
=======
    text_config = config.get_text_config()
>>>>>>> 4ac7713e

    if text_config is not config:
        # The code operates under the assumption that text_config should have
        # `num_attention_heads` (among others). Assert here to fail early
        # if transformers config doesn't align with this assumption.
        assert hasattr(text_config, "num_attention_heads")

    return text_config


def try_get_generation_config(
    model: str,
    trust_remote_code: bool,
    revision: Optional[str] = None,
) -> Optional[GenerationConfig]:
    try:
        return GenerationConfig.from_pretrained(
            model,
            revision=revision,
        )
    except OSError:  # Not found
        try:
            config = get_config(
                model,
                trust_remote_code=trust_remote_code,
                revision=revision,
            )
            return GenerationConfig.from_model_config(config)
        except OSError:  # Not found
            return None


def try_get_safetensors_metadata(
    model: str,
    *,
    revision: Optional[str] = None,
):
    get_safetensors_metadata_partial = partial(
        get_safetensors_metadata,
        model,
        revision=revision,
        token=_get_hf_token(),
    )

    try:
        return with_retry(get_safetensors_metadata_partial,
                          "Error retrieving safetensors")
    except Exception:
        return None


def try_get_tokenizer_config(
    pretrained_model_name_or_path: Union[str, os.PathLike],
    trust_remote_code: bool,
    revision: Optional[str] = None,
) -> Optional[dict[str, Any]]:
    try:
        return get_tokenizer_config(
            pretrained_model_name_or_path,
            trust_remote_code=trust_remote_code,
            revision=revision,
        )
    except Exception:
        return None


def _download_mistral_config_file(model, revision) -> dict:
    config_file_name = "params.json"
    config_dict = get_hf_file_to_dict(config_file_name, model, revision)
    if config_dict is None:
        raise ValueError(
            f"Failed to load mistral '{config_file_name}' config for model "
            f"{model}. Please check if the model is a mistral-format model "
            f"and if the config file exists.")
    assert isinstance(config_dict, dict)
    return config_dict


def _maybe_retrieve_max_pos_from_hf(model, revision, **kwargs) -> int:
    max_position_embeddings = 128_000
    try:
        trust_remote_code_val = kwargs.get("trust_remote_code", False)
        hf_config = get_config(model=model,
                               trust_remote_code=trust_remote_code_val,
                               revision=revision,
                               config_format=ConfigFormat.HF)
        if hf_value := hf_config.get_text_config().max_position_embeddings:
            max_position_embeddings = hf_value
    except Exception as e:
        logger.warning(
            "The params.json file is missing 'max_position_embeddings'"
            " and could not get a value from the HF config."
            " Defaulting to 128000",
            exc_info=e)

    return max_position_embeddings<|MERGE_RESOLUTION|>--- conflicted
+++ resolved
@@ -737,18 +737,7 @@
     """Get the "sub" config relevant to llm for multi modal models.
     No op for pure text models.
     """
-<<<<<<< HEAD
-    # This block should be unnecessary after https://github.com/huggingface/transformers/pull/37517
-    if hasattr(config, "thinker_config"):
-        # TODO(suyang.fy): Refactor code.
-        #  For Qwen2.5-Omni, change hf_text_config to
-        #  thinker_config.text_config.
-        return config.thinker_config.text_config
-
-    text_config = config.get_text_config().get_text_config()
-=======
     text_config = config.get_text_config()
->>>>>>> 4ac7713e
 
     if text_config is not config:
         # The code operates under the assumption that text_config should have
